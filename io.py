--- conflicted
+++ resolved
@@ -16,7 +16,8 @@
 # paths.get_data(data_type, study=study)
 # where ``paths`` is ``DiamSar.pth.paths``
 
-# FIXME - use in register mode (CHECK - did I mean .get_data(), is it already done?)
+# FIXME - use in register mode (CHECK - did I mean .get_data(),
+#                               is it already done?)
 def read_bdi(paths, study='C', **kwargs):
     '''Read BDI scores and diagnosis status.
 
@@ -52,6 +53,7 @@
     if study == 'A':
         df = pd.read_excel(op.join(beh_dir, 'baza minimal.xlsx'))
         select_col = ['ID', 'BDI_k', 'DIAGNOZA']
+        rename_col = {'BDI_k': 'BDI-I'}
 
         if full_table:
             select_col += ['plec_k', 'wiek']
@@ -62,7 +64,6 @@
         bdi = make_sure_diagnosis_is_boolean(bdi)
 
         # rename columns
-        rename_col = {'BDI_k': 'BDI-I'}
         bdi = bdi.rename(columns=rename_col)
 
         if full_table:
@@ -106,16 +107,8 @@
     This function is not used in "Three times NO" paper.
     '''
     # select relevant columns
-<<<<<<< HEAD
     df = df[['ID', 'DATA BADANIA', 'WIEK', 'PŁEĆ', 'WYKSZTAŁCENIE',
              'DIAGNOZA', 'BDI-II']]
-=======
-    sel_col = ['ID', 'DATA BADANIA', 'WIEK', 'PŁEĆ', 'WYKSZTAŁCENIE',
-               'DIAGNOZA', 'BDI-II']
-    sel_col = [col for col in sel_col if col in df.columns]
-    df = df[sel_col]
-
->>>>>>> 354822f1
     # fix dates
     df.loc[0, 'DATA BADANIA'] = df.loc[1, 'DATA BADANIA']
     df.loc[7, 'WIEK'] = datetime.datetime(df.loc[7, 'WIEK'], 6, 25)
