--- conflicted
+++ resolved
@@ -13,13 +13,11 @@
 from .analysis import load_stat
 from .utils import colors
 
-<<<<<<< HEAD
 from DiamSar.analysis import load_stat
 from DiamSar.utils import colors
 from DiamSar import freq
 import DiamSar as ds
-=======
->>>>>>> 7f68dbb2
+
 
 # - [ ] change to use Info
 # - [ ] make sure Info in .get_data() are cached
