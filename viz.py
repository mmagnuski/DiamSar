--- conflicted
+++ resolved
@@ -496,11 +496,7 @@
     return fig
 
 
-<<<<<<< HEAD
-def src_plot(clst, cluster_idx=0, azimuth_pos=[35, 125], colorbar='mayavi',
-=======
-def src_plot(clst, cluster_idx=None, azimuth_pos=[35, 125], colorbar=True,
->>>>>>> b14177dd
+def src_plot(clst, cluster_idx=None, azimuth_pos=[35, 125], colorbar='mayavi',
              cluster_p=True, vmin=-3, vmax=3):
     '''Plot source-level clusters as two-axis image.
 
